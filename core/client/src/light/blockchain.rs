--- conflicted
+++ resolved
@@ -41,11 +41,7 @@
 	fn import_header(
 		&self,
 		header: Block::Header,
-<<<<<<< HEAD
-		new_authorities: Option<Vec<AuthorityIdFor<Block>>>,
-=======
 		cache: HashMap<well_known_cache_keys::Id, Vec<u8>>,
->>>>>>> 4344f7e7
 		state: NewBlockState,
 		aux_ops: Vec<(Vec<u8>, Option<Vec<u8>>)>,
 	) -> ClientResult<()>;
