// Copyright 2017-2019 Parity Technologies (UK) Ltd.
// This file is part of Substrate.

// Substrate is free software: you can redistribute it and/or modify
// it under the terms of the GNU General Public License as published by
// the Free Software Foundation, either version 3 of the License, or
// (at your option) any later version.

// Substrate is distributed in the hope that it will be useful,
// but WITHOUT ANY WARRANTY; without even the implied warranty of
// MERCHANTABILITY or FITNESS FOR A PARTICULAR PURPOSE.  See the
// GNU General Public License for more details.

// You should have received a copy of the GNU General Public License
// along with Substrate.  If not, see <http://www.gnu.org/licenses/>.

#![allow(missing_docs)]

#[cfg(test)]
mod block_import;
#[cfg(test)]
mod sync;

use std::collections::{HashMap, HashSet};
use std::sync::Arc;
use std::sync::atomic::{AtomicBool, Ordering};
use std::thread;
use std::time::Duration;

use log::trace;
use crate::chain::FinalityProofProvider;
use client::{self, ClientInfo, BlockchainEvents, FinalityNotifications, in_mem::Backend as InMemoryBackend, error::Result as ClientResult};
use client::block_builder::BlockBuilder;
use client::backend::AuxStore;
use crate::config::{ProtocolConfig, Roles};
use consensus::import_queue::{BasicQueue, ImportQueue, IncomingBlock};
use consensus::import_queue::{
	Link, SharedBlockImport, SharedJustificationImport, Verifier, SharedFinalityProofImport,
	SharedFinalityProofRequestBuilder,
};
use consensus::{Error as ConsensusError, ErrorKind as ConsensusErrorKind};
use consensus::{BlockOrigin, ForkChoiceStrategy, ImportBlock, JustificationImport};
use crate::consensus_gossip::ConsensusGossip;
use crossbeam_channel::{self as channel, Sender, select};
use futures::Future;
use futures::sync::{mpsc, oneshot};
use crate::message::Message;
use network_libp2p::PeerId;
use parity_codec::Encode;
use parking_lot::{Mutex, RwLock};
use primitives::{H256, ed25519::Public as AuthorityId, Blake2Hasher};
use crate::protocol::{ConnectedPeer, Context, FromNetworkMsg, Protocol, ProtocolMsg};
use runtime_primitives::generic::BlockId;
use runtime_primitives::traits::{AuthorityIdFor, Block as BlockT, Digest, DigestItem, Header, NumberFor};
use runtime_primitives::{Justification, ConsensusEngineId};
use crate::service::{network_channel, NetworkChan, NetworkLink, NetworkMsg, NetworkPort, TransactionPool};
use crate::specialization::NetworkSpecialization;
use test_client::{self, AccountKeyring};

pub use test_client::runtime::{Block, Extrinsic, Hash, Transfer};
pub use test_client::TestClient;

#[cfg(any(test, feature = "test-helpers"))]
/// A Verifier that accepts all blocks and passes them on with the configured
/// finality to be imported.
pub struct PassThroughVerifier(pub bool);

#[cfg(any(test, feature = "test-helpers"))]
/// This Verifiyer accepts all data as valid
impl<B: BlockT> Verifier<B> for PassThroughVerifier {
	fn verify(
		&self,
		origin: BlockOrigin,
		header: B::Header,
		justification: Option<Justification>,
		body: Option<Vec<B::Extrinsic>>
	) -> Result<(ImportBlock<B>, Option<Vec<AuthorityIdFor<B>>>), String> {
		let new_authorities = header.digest().log(DigestItem::as_authorities_change)
			.map(|auth| auth.iter().cloned().collect());

		Ok((ImportBlock {
			origin,
			header,
			body,
			finalized: self.0,
			justification,
			post_digests: vec![],
			auxiliary: Vec::new(),
			fork_choice: ForkChoiceStrategy::LongestChain,
		}, new_authorities))
	}
}

/// A link implementation that does nothing.
pub struct NoopLink { }

impl<B: BlockT> Link<B> for NoopLink { }

/// The test specialization.
#[derive(Clone)]
pub struct DummySpecialization;

impl NetworkSpecialization<Block> for DummySpecialization {
	fn status(&self) -> Vec<u8> {
		vec![]
	}

	fn on_connect(&mut self, _ctx: &mut Context<Block>, _peer_id: PeerId, _status: crate::message::Status<Block>) {
	}

	fn on_disconnect(&mut self, _ctx: &mut Context<Block>, _peer_id: PeerId) {
	}

	fn on_message(
		&mut self,
		_ctx: &mut Context<Block>,
		_peer_id: PeerId,
		_message: &mut Option<crate::message::Message<Block>>,
	) {
	}
}

pub type PeersFullClient = client::Client<test_client::Backend, test_client::Executor, Block, test_client::runtime::RuntimeApi>;
pub type PeersLightClient = client::Client<test_client::LightBackend, test_client::LightExecutor, Block, test_client::runtime::RuntimeApi>;

#[derive(Clone)]
pub enum PeersClient {
	Full(Arc<PeersFullClient>),
	Light(Arc<PeersLightClient>),
}

impl PeersClient {
	pub fn as_full(&self) -> Option<Arc<PeersFullClient>> {
		match *self {
			PeersClient::Full(ref client) => Some(client.clone()),
			_ => None,
		}
	}

	pub fn as_block_import(&self) -> SharedBlockImport<Block> {
		match *self {
			PeersClient::Full(ref client) => client.clone() as _,
			PeersClient::Light(ref client) => client.clone() as _,
		}
	}

	pub fn as_in_memory_backend(&self) -> InMemoryBackend<Block, Blake2Hasher> {
		match *self {
			PeersClient::Full(ref client) => client.backend().as_in_memory(),
			PeersClient::Light(_) => unimplemented!("TODO"),
		}
	}

	pub fn get_aux(&self, key: &[u8]) -> ClientResult<Option<Vec<u8>>> {
		match *self {
			PeersClient::Full(ref client) => client.backend().get_aux(key),
			PeersClient::Light(ref client) => client.backend().get_aux(key),
		}
	}

	pub fn info(&self) -> ClientResult<ClientInfo<Block>> {
		match *self {
			PeersClient::Full(ref client) => client.info(),
			PeersClient::Light(ref client) => client.info(),
		}
	}

	pub fn header(&self, block: &BlockId<Block>) -> ClientResult<Option<<Block as BlockT>::Header>> {
		match *self {
			PeersClient::Full(ref client) => client.header(block),
			PeersClient::Light(ref client) => client.header(block),
		}
	}

	pub fn justification(&self, block: &BlockId<Block>) -> ClientResult<Option<Justification>> {
		match *self {
			PeersClient::Full(ref client) => client.justification(block),
			PeersClient::Light(ref client) => client.justification(block),
		}
	}

	pub fn finality_notification_stream(&self) -> FinalityNotifications<Block> {
		match *self {
			PeersClient::Full(ref client) => client.finality_notification_stream(),
			PeersClient::Light(ref client) => client.finality_notification_stream(),
		}
	}

	pub fn finalize_block(&self, id: BlockId<Block>, justification: Option<Justification>, notify: bool) -> ClientResult<()> {
		match *self {
			PeersClient::Full(ref client) => client.finalize_block(id, justification, notify),
			PeersClient::Light(ref client) => client.finalize_block(id, justification, notify),
		}
	}
}

#[derive(Clone)]
/// A Link that can wait for a block to have been imported.
pub struct TestLink<S: NetworkSpecialization<Block> + Clone> {
	import_done: Arc<AtomicBool>,
	hash: Arc<Mutex<Hash>>,
	link: NetworkLink<Block, S>,
}

impl<S: NetworkSpecialization<Block> + Clone> TestLink<S> {
	fn new(
		protocol_sender: Sender<ProtocolMsg<Block, S>>,
		network_sender: NetworkChan<Block>
	) -> TestLink<S> {
		TestLink {
			import_done: Arc::new(AtomicBool::new(false)),
			hash: Arc::new(Mutex::new(Default::default())),
			link: NetworkLink {
				protocol_sender,
				network_sender,
			}
		}
	}

	/// Set the hash which will be awaited for import.
	fn with_hash(&self, hash: Hash) {
		self.import_done.store(false, Ordering::SeqCst);
		*self.hash.lock() = hash;
	}

	/// Simulate a synchronous import.
	fn wait_for_import(&self) {
		while !self.import_done.load(Ordering::SeqCst) {
			thread::sleep(Duration::from_millis(20));
		}
	}
}

impl<S: NetworkSpecialization<Block> + Clone> Link<Block> for TestLink<S> {
	fn block_imported(&self, hash: &Hash, number: NumberFor<Block>) {
		if hash == &*self.hash.lock() {
			self.import_done.store(true, Ordering::SeqCst);
		}
		self.link.block_imported(hash, number);
	}

	fn blocks_processed(&self, processed_blocks: Vec<Hash>, has_error: bool) {
		self.link.blocks_processed(processed_blocks, has_error);
	}

	fn justification_imported(&self, who: PeerId, hash: &Hash, number:NumberFor<Block>, success: bool) {
		self.link.justification_imported(who, hash, number, success);
	}

	fn request_justification(&self, hash: &Hash, number: NumberFor<Block>) {
		self.link.request_justification(hash, number);
	}

<<<<<<< HEAD
	fn finality_proof_imported(&self, who: NodeIndex, hash: &Hash, number:NumberFor<Block>, success: bool) {
		self.link.finality_proof_imported(who, hash, number, success);
	}

	fn request_finality_proof(&self, hash: &Hash, number: NumberFor<Block>) {
		self.link.request_finality_proof(hash, number);
	}

	fn set_finality_proof_request_builder(&self, request_builder: SharedFinalityProofRequestBuilder<Block>) {
		self.link.set_finality_proof_request_builder(request_builder);
	}

	fn useless_peer(&self, who: NodeIndex, reason: &str) {
=======
	fn useless_peer(&self, who: PeerId, reason: &str) {
>>>>>>> 4344f7e7
		self.link.useless_peer(who, reason);
	}

	fn note_useless_and_restart_sync(&self, who: PeerId, reason: &str) {
		self.link.note_useless_and_restart_sync(who, reason);
	}

	fn restart(&self) {
		self.link.restart();
	}
}

pub struct Peer<D, S: NetworkSpecialization<Block> + Clone> {
	pub is_offline: Arc<AtomicBool>,
	pub is_major_syncing: Arc<AtomicBool>,
<<<<<<< HEAD
	pub peers: Arc<RwLock<HashMap<NodeIndex, ConnectedPeer<Block>>>>,
	client: PeersClient,
=======
	pub peers: Arc<RwLock<HashMap<PeerId, ConnectedPeer<Block>>>>,
	pub peer_id: PeerId,
	client: Arc<PeersClient>,
>>>>>>> 4344f7e7
	network_to_protocol_sender: Sender<FromNetworkMsg<Block>>,
	pub protocol_sender: Sender<ProtocolMsg<Block, S>>,
	network_link: TestLink<S>,
	network_port: Arc<Mutex<NetworkPort<Block>>>,
	pub import_queue: Box<ImportQueue<Block>>,
	pub data: D,
	best_hash: Mutex<Option<H256>>,
	finalized_hash: Mutex<Option<H256>>,
}

impl<D, S: NetworkSpecialization<Block> + Clone> Peer<D, S> {
	fn new(
		is_offline: Arc<AtomicBool>,
		is_major_syncing: Arc<AtomicBool>,
<<<<<<< HEAD
		peers: Arc<RwLock<HashMap<NodeIndex, ConnectedPeer<Block>>>>,
		client: PeersClient,
=======
		peers: Arc<RwLock<HashMap<PeerId, ConnectedPeer<Block>>>>,
		client: Arc<PeersClient>,
>>>>>>> 4344f7e7
		import_queue: Box<ImportQueue<Block>>,
		network_to_protocol_sender: Sender<FromNetworkMsg<Block>>,
		protocol_sender: Sender<ProtocolMsg<Block, S>>,
		network_sender: NetworkChan<Block>,
		network_port: NetworkPort<Block>,
		data: D,
	) -> Self {
		let network_port = Arc::new(Mutex::new(network_port));
		let network_link = TestLink::new(protocol_sender.clone(), network_sender.clone());
		import_queue.start(Box::new(network_link.clone())).expect("Test ImportQueue always starts");
		Peer {
			is_offline,
			is_major_syncing,
			peers,
			peer_id: PeerId::random(),
			client,
			network_to_protocol_sender,
			protocol_sender,
			import_queue,
			network_link,
			network_port,
			data,
			best_hash: Mutex::new(None),
			finalized_hash: Mutex::new(None),
		}
	}
	/// Called after blockchain has been populated to updated current state.
	pub fn start(&self) {
		// Update the sync state to the latest chain state.
		let info = self.client.info().expect("In-mem client does not fail");
		let header = self
			.client
			.header(&BlockId::Hash(info.chain.best_hash))
			.unwrap()
			.unwrap();
		let _ = self
			.protocol_sender
			.send(ProtocolMsg::BlockImported(info.chain.best_hash, header));
	}

	pub fn on_block_imported(
		&self,
		hash: <Block as BlockT>::Hash,
		header: &<Block as BlockT>::Header,
	) {
		let _ = self
			.protocol_sender
			.send(ProtocolMsg::BlockImported(hash, header.clone()));
	}

	// SyncOracle: are we connected to any peer?
	#[cfg(test)]
	fn is_offline(&self) -> bool {
		self.is_offline.load(Ordering::Relaxed)
	}

	// SyncOracle: are we in the process of catching-up with the chain?
	#[cfg(test)]
	fn is_major_syncing(&self) -> bool {
		self.is_major_syncing.load(Ordering::Relaxed)
	}

	/// Called on connection to other indicated peer.
<<<<<<< HEAD
	pub fn on_connect(&self, other: NodeIndex) {
		let _ = self.network_to_protocol_sender.send(FromNetworkMsg::PeerConnected(PeerId::random(), other, String::new()));
=======
	fn on_connect(&self, other: &Self) {
		let _ = self.network_to_protocol_sender.send(FromNetworkMsg::PeerConnected(other.peer_id.clone(), String::new()));
>>>>>>> 4344f7e7
	}

	/// Called on disconnect from other indicated peer.
	fn on_disconnect(&self, other: &Self) {
		let _ = self
			.network_to_protocol_sender
			.send(FromNetworkMsg::PeerDisconnected(other.peer_id.clone(), String::new()));
	}

	/// Receive a message from another peer. Return a set of peers to disconnect.
	fn receive_message(&self, from: &Self, msg: Message<Block>) {
		let _ = self
			.network_to_protocol_sender
			.send(FromNetworkMsg::CustomMessage(from.peer_id.clone(), msg));
	}

	/// Produce the next pending message to send to another peer.
	fn pending_message(&self) -> Option<NetworkMsg<Block>> {
		select! {
			recv(self.network_port.lock().receiver()) -> msg => return msg.ok(),
			// If there are no messages ready, give protocol a change to send one.
			recv(channel::after(Duration::from_millis(100))) -> _ => return None,
		}
	}

	/// Produce the next pending message to send to another peer, without waiting.
	fn pending_message_fast(&self) -> Option<NetworkMsg<Block>> {
		self.network_port.lock().receiver().try_recv().ok()
	}

	/// Whether this peer is done syncing (has no messages to send).
	fn is_done(&self) -> bool {
		self.network_port.lock().receiver().is_empty()
	}

	/// Execute a "sync step". This is called for each peer after it sends a packet.
	fn sync_step(&self) {
		let _ = self.protocol_sender.send(ProtocolMsg::Tick);
	}

	/// Send block import notifications.
	fn send_import_notifications(&self) {
		let info = self.client.info().expect("In-mem client does not fail");

		let mut best_hash = self.best_hash.lock();
		match *best_hash {
			None => {},
			Some(hash) if hash != info.chain.best_hash => {},
			_ => return,
		}

		let header = self.client.header(&BlockId::Hash(info.chain.best_hash)).unwrap().unwrap();
		let _ = self
			.protocol_sender
			.send(ProtocolMsg::BlockImported(info.chain.best_hash, header));

		*best_hash = Some(info.chain.best_hash);
	}

	/// Send block finalization notifications.
	pub fn send_finality_notifications(&self) {
		let info = self.client.info().expect("In-mem client does not fail");

		let mut finalized_hash = self.finalized_hash.lock();
		match *finalized_hash {
			None => {},
			Some(hash) if hash != info.chain.finalized_hash => {},
			_ => return,
		}

		let header = self.client.header(&BlockId::Hash(info.chain.finalized_hash)).unwrap().unwrap();
		let _ = self
			.protocol_sender
			.send(ProtocolMsg::BlockFinalized(info.chain.finalized_hash, header.clone()));

		*finalized_hash = Some(info.chain.finalized_hash);
	}

	/// Restart sync for a peer.
	fn restart_sync(&self) {
		let _ = self.protocol_sender.send(ProtocolMsg::Abort);
	}

	/// Push a message into the gossip network and relay to peers.
	/// `TestNet::sync_step` needs to be called to ensure it's propagated.
	pub fn gossip_message(
		&self,
		topic: <Block as BlockT>::Hash,
		engine_id: ConsensusEngineId,
		data: Vec<u8>,
		force: bool,
	) {
		let _ = self
			.protocol_sender
			.send(ProtocolMsg::GossipConsensusMessage(topic, engine_id, data, force));
	}

	pub fn consensus_gossip_collect_garbage_for_topic(&self, _topic: <Block as BlockT>::Hash) {
		self.with_gossip(move |gossip, _| gossip.collect_garbage())
	}

	/// access the underlying consensus gossip handler
	pub fn consensus_gossip_messages_for(
		&self,
		engine_id: ConsensusEngineId,
		topic: <Block as BlockT>::Hash,
	) -> mpsc::UnboundedReceiver<Vec<u8>> {
		let (tx, rx) = oneshot::channel();
		self.with_gossip(move |gossip, _| {
			let inner_rx = gossip.messages_for(engine_id, topic);
			let _ = tx.send(inner_rx);
		});
		rx.wait().ok().expect("1. Network is running, 2. it should handle the above closure successfully")
	}

	/// Execute a closure with the consensus gossip.
	pub fn with_gossip<F>(&self, f: F)
		where F: FnOnce(&mut ConsensusGossip<Block>, &mut Context<Block>) + Send + 'static
	{
		let _ = self
			.protocol_sender
			.send(ProtocolMsg::ExecuteWithGossip(Box::new(f)));
	}

	/// Announce a block to peers.
	pub fn announce_block(&self, block: Hash) {
		let _ = self.protocol_sender.send(ProtocolMsg::AnnounceBlock(block));
	}

	/// Request a justification for the given block.
	#[cfg(test)]
	fn request_justification(&self, hash: &::primitives::H256, number: NumberFor<Block>) {
		let _ = self
			.protocol_sender
			.send(ProtocolMsg::RequestJustification(hash.clone(), number));
	}

	/// Add blocks to the peer -- edit the block before adding
	pub fn generate_blocks<F>(&self, count: usize, origin: BlockOrigin, edit_block: F) -> H256
		where F: FnMut(BlockBuilder<Block, PeersFullClient>) -> Block
	{
		let best_hash = self.client.info().unwrap().chain.best_hash;
		self.generate_blocks_at(BlockId::Hash(best_hash), count, origin, edit_block)
	}

	/// Add blocks to the peer -- edit the block before adding. The chain will
	/// start at the given block iD.
	pub fn generate_blocks_at<F>(&self, at: BlockId<Block>, count: usize, origin: BlockOrigin, mut edit_block: F) -> H256
		where F: FnMut(BlockBuilder<Block, PeersFullClient>) -> Block
	{
		let full_client = self.client.as_full().expect("blocks could only be generated by full clients");
		let mut at = full_client.header(&at).unwrap().unwrap().hash();
		for _  in 0..count {
			let builder = full_client.new_block_at(&BlockId::Hash(at)).unwrap();
			let block = edit_block(builder);
			let hash = block.header.hash();
			trace!(
				"Generating {}, (#{}, parent={})",
				hash,
				block.header.number,
				block.header.parent_hash
			);
			let header = block.header.clone();
			at = hash;
			self.network_link.with_hash(hash);
			self.import_queue.import_blocks(
				origin,
				vec![IncomingBlock {
					origin: None,
					hash,
					header: Some(header),
					body: Some(block.extrinsics),
					justification: None,
				}],
			);
			// Simulate a sync import.
			self.network_link.wait_for_import();
		}
		at
	}

	/// Push blocks to the peer (simplified: with or without a TX)
	pub fn push_blocks(&self, count: usize, with_tx: bool) -> H256 {
		let best_hash = self.client.info().unwrap().chain.best_hash;
		self.push_blocks_at(BlockId::Hash(best_hash), count, with_tx)
	}

	/// Push blocks to the peer (simplified: with or without a TX) starting from
	/// given hash.
	pub fn push_blocks_at(&self, at: BlockId<Block>, count: usize, with_tx: bool) -> H256 {
		let mut nonce = 0;
		if with_tx {
			self.generate_blocks_at(at, count, BlockOrigin::File, |mut builder| {
				let transfer = Transfer {
					from: AccountKeyring::Alice.into(),
					to: AccountKeyring::Alice.into(),
					amount: 1,
					nonce,
				};
				let signature = AccountKeyring::from_public(&transfer.from).unwrap().sign(&transfer.encode()).into();
				builder.push(Extrinsic::Transfer(transfer, signature)).unwrap();
				nonce = nonce + 1;
				builder.bake().unwrap()
			})
		} else {
			self.generate_blocks_at(at, count, BlockOrigin::File, |builder| builder.bake().unwrap())
		}
	}

	pub fn push_authorities_change_block(&self, new_authorities: Vec<AuthorityId>) -> H256 {
		self.generate_blocks(1, BlockOrigin::File, |mut builder| {
			builder.push(Extrinsic::AuthoritiesChange(new_authorities.clone())).unwrap();
			builder.bake().unwrap()
		})
	}

	/// Get a reference to the client.
	pub fn client(&self) -> &PeersClient {
		&self.client
	}
}

pub struct EmptyTransactionPool;

impl TransactionPool<Hash, Block> for EmptyTransactionPool {
	fn transactions(&self) -> Vec<(Hash, Extrinsic)> {
		Vec::new()
	}

	fn import(&self, _transaction: &Extrinsic) -> Option<Hash> {
		None
	}

	fn on_broadcasted(&self, _: HashMap<Hash, Vec<String>>) {}
}

pub trait SpecializationFactory {
    fn create() -> Self;
}

impl SpecializationFactory for DummySpecialization {
	fn create() -> DummySpecialization {
		DummySpecialization
	}
}

pub trait TestNetFactory: Sized {
	type Specialization: NetworkSpecialization<Block> + Clone + SpecializationFactory;
	type Verifier: 'static + Verifier<Block>;
	type PeerData: Default;

	/// These two need to be implemented!
	fn from_config(config: &ProtocolConfig) -> Self;
	fn make_verifier(&self, client: PeersClient, config: &ProtocolConfig) -> Arc<Self::Verifier>;

	/// Get reference to peer.
	fn peer(&self, i: usize) -> &Peer<Self::PeerData, Self::Specialization>;
	fn peers(&self) -> &Vec<Arc<Peer<Self::PeerData, Self::Specialization>>>;
	fn mut_peers<F: FnOnce(&mut Vec<Arc<Peer<Self::PeerData, Self::Specialization>>>)>(&mut self, closure: F);

	fn started(&self) -> bool;
	fn set_started(&mut self, now: bool);

	/// Get custom block import handle for fresh client, along with peer data.
	fn make_block_import(&self, client: PeersClient)
		-> (
			SharedBlockImport<Block>,
			Option<SharedJustificationImport<Block>>,
			Option<SharedFinalityProofImport<Block>>,
			Option<SharedFinalityProofRequestBuilder<Block>>,
			Self::PeerData,
		)
	{
		(client.as_block_import(), None, None, None, Default::default())
	}

	/// Get finality proof provider (if supported).
	fn make_finality_proof_provider(&self, _client: PeersClient) -> Option<Arc<FinalityProofProvider<Block>>> {
		None
	}

	fn default_config() -> ProtocolConfig {
		ProtocolConfig::default()
	}

	/// Create new test network with this many peers.
	fn new(n: usize) -> Self {
		let config = Self::default_config();
		let mut net = Self::from_config(&config);

		for _ in 0..n {
			net.add_full_peer(&config);
		}
		net
	}

	/// Add a full peer.
	fn add_full_peer(&mut self, config: &ProtocolConfig) {
		let client = Arc::new(test_client::new());
		let tx_pool = Arc::new(EmptyTransactionPool);
		let verifier = self.make_verifier(PeersClient::Full(client.clone()), config);
		let (block_import, justification_import, finality_proof_import, finality_proof_request_builder, data)
			= self.make_block_import(PeersClient::Full(client.clone()));
		let (network_sender, network_port) = network_channel();

		let import_queue = Box::new(BasicQueue::new(
			verifier,
			block_import,
			justification_import,
			finality_proof_import,
			finality_proof_request_builder,
		));
		let status_sinks = Arc::new(Mutex::new(Vec::new()));
		let is_offline = Arc::new(AtomicBool::new(true));
		let is_major_syncing = Arc::new(AtomicBool::new(false));
		let specialization = self::SpecializationFactory::create();
		let peers: Arc<RwLock<HashMap<PeerId, ConnectedPeer<Block>>>> = Arc::new(Default::default());

		let (protocol_sender, network_to_protocol_sender) = Protocol::new(
			status_sinks,
			is_offline.clone(),
			is_major_syncing.clone(),
			peers.clone(),
			network_sender.clone(),
			config.clone(),
			client.clone(),
			self.make_finality_proof_provider(PeersClient::Full(client.clone())),
			import_queue.clone(),
			None,
			tx_pool,
			specialization,
		).unwrap();

		let peer = Arc::new(Peer::new(
			is_offline,
			is_major_syncing,
			peers,
			PeersClient::Full(client),
			import_queue,
			network_to_protocol_sender,
			protocol_sender,
			network_sender,
			network_port,
			data,
		));

		self.mut_peers(|peers| {
			peers.push(peer)
		});
	}

	/// Add a light peer.
	fn add_light_peer(&mut self, config: &ProtocolConfig) {
		let mut config = config.clone();
		config.roles = Roles::LIGHT;

		let client = Arc::new(test_client::new_light());
		let tx_pool = Arc::new(EmptyTransactionPool);
		let verifier = self.make_verifier(PeersClient::Light(client.clone()), &config);
		let (block_import, justification_import, finality_proof_import, finality_proof_request_builder, data)
			= self.make_block_import(PeersClient::Light(client.clone()));
		let (network_sender, network_port) = network_channel();

		let import_queue = Box::new(BasicQueue::new(
			verifier,
			block_import,
			justification_import,
			finality_proof_import,
			finality_proof_request_builder,
		));
		let status_sinks = Arc::new(Mutex::new(Vec::new()));
		let is_offline = Arc::new(AtomicBool::new(true));
		let is_major_syncing = Arc::new(AtomicBool::new(false));
		let specialization = self::SpecializationFactory::create();
		let peers: Arc<RwLock<HashMap<NodeIndex, ConnectedPeer<Block>>>> = Arc::new(Default::default());

		let (protocol_sender, network_to_protocol_sender) = Protocol::new(
			status_sinks,
			is_offline.clone(),
			is_major_syncing.clone(),
			peers.clone(),
			network_sender.clone(),
			config,
			client.clone(),
			self.make_finality_proof_provider(PeersClient::Light(client.clone())),
			import_queue.clone(),
			None,
			tx_pool,
			specialization,
		).unwrap();

		let peer = Arc::new(Peer::new(
			is_offline,
			is_major_syncing,
			peers,
			PeersClient::Light(client),
			import_queue,
			network_to_protocol_sender,
			protocol_sender,
			network_sender,
			network_port,
			data,
		));

		self.mut_peers(|peers| {
			peers.push(peer)
		});
	}

	/// Start network.
	fn start(&mut self) {
		if self.started() {
			return;
		}
		for peer in self.peers() {
			peer.start();
			for client in self.peers() {
				if peer.peer_id != client.peer_id {
					peer.on_connect(client);
				}
			}
		}
		self.route(None);
		self.set_started(true);
	}

	/// Do one step of routing.
	fn route(&mut self, disconnected: Option<HashSet<usize>>) {
		self.mut_peers(move |peers| {
			let mut to_disconnect = HashSet::new();
			for (peer_pos, peer) in peers.iter().enumerate() {
				let packet = peer.pending_message();
				match packet {
					None => continue,
					Some(NetworkMsg::Outgoing(recipient, packet)) => {
						let recipient = peers.iter().position(|p| p.peer_id == recipient).unwrap();
						if let Some(disconnected) = disconnected.as_ref() {
							let mut current = HashSet::new();
							current.insert(peer_pos);
							current.insert(recipient);
							// Not routing message between "disconnected" nodes.
							if disconnected.is_subset(&current) {
								continue;
							}
						}
						peers[recipient].receive_message(peer, packet)
					}
					Some(NetworkMsg::ReportPeer(who, reason)) => {
						trace!("Disconnecting test peer {} from {}: {}", who, peer, reason);
						to_disconnect.insert(who);
					}
				}
			}
			for d in to_disconnect {
				if let Some(d) = peers.iter().find(|p| p.peer_id == d) {
					for peer in 0..peers.len() {
						peers[peer].on_disconnect(d);
					}
				}
			}
		});
	}

	/// Route all pending outgoing messages, without waiting or disconnecting.
	fn route_fast(&mut self) {
		self.mut_peers(move |peers| {
			for peer in 0..peers.len() {
				while let Some(NetworkMsg::Outgoing(recipient, packet)) = peers[peer].pending_message_fast() {
					if let Some(p) = peers.iter().find(|p| p.peer_id == recipient) {
						p.receive_message(&peers[peer], packet)
					}
				}
			}
		});
	}

	/// Do a step of synchronization.
	fn sync_step(&mut self) {
		self.route(None);

		self.mut_peers(|peers| {
			for peer in peers {
				peer.sync_step();
			}
		})
	}

	/// Send block import notifications for all peers.
	fn send_import_notifications(&mut self) {
		self.mut_peers(|peers| {
			for peer in peers {
				peer.send_import_notifications();
			}
		})
	}

	/// Send block finalization notifications for all peers.
	fn send_finality_notifications(&mut self) {
		self.mut_peers(|peers| {
			for peer in peers {
				peer.send_finality_notifications();
			}
		})
	}

	/// Restart sync for a peer.
	fn restart_peer(&mut self, i: usize) {
		self.peers()[i].restart_sync();
	}

	/// Perform synchronization until complete, if provided the
	/// given nodes set are excluded from sync.
	fn sync_with(&mut self, disconnected: Option<HashSet<usize>>) -> u32 {
		self.start();
		let mut total_steps = 0;
		let mut done = 0;

		loop {
			if done > 3 { break; }
			if self.done() {
				done += 1;
			} else {
				done = 0;
			}

			self.sync_step();
			self.route(disconnected.clone());

			total_steps += 1;
		}

		total_steps
	}

	/// Perform synchronization until complete.
	fn sync(&mut self) -> u32 {
		self.sync_with(None)
	}

	/// Perform synchronization until complete,
	/// excluding sync between certain nodes.
	fn sync_with_disconnected(&mut self, disconnected: HashSet<usize>) -> u32 {
		self.sync_with(Some(disconnected))
	}

	/// Do the given amount of sync steps.
	fn sync_steps(&mut self, count: usize) {
		self.start();
		for _ in 0..count {
			self.sync_step();
		}
	}

	/// Whether all peers have synced.
	fn done(&self) -> bool {
		self.peers().iter().all(|p| p.is_done())
	}
}

pub struct TestNet {
	peers: Vec<Arc<Peer<(), DummySpecialization>>>,
	started: bool,
}

impl TestNetFactory for TestNet {
	type Specialization = DummySpecialization;
	type Verifier = PassThroughVerifier;
	type PeerData = ();

	/// Create new test network with peers and given config.
	fn from_config(_config: &ProtocolConfig) -> Self {
		TestNet {
			peers: Vec::new(),
			started: false
		}
	}

	fn make_verifier(&self, _client: PeersClient, _config: &ProtocolConfig)
		-> Arc<Self::Verifier>
	{
		Arc::new(PassThroughVerifier(false))
	}

	fn peer(&self, i: usize) -> &Peer<(), Self::Specialization> {
		&self.peers[i]
	}

	fn peers(&self) -> &Vec<Arc<Peer<(), Self::Specialization>>> {
		&self.peers
	}

	fn mut_peers<F: FnOnce(&mut Vec<Arc<Peer<(), Self::Specialization>>>)>(&mut self, closure: F) {
		closure(&mut self.peers);
	}

	fn started(&self) -> bool {
		self.started
	}

	fn set_started(&mut self, new: bool) {
		self.started = new;
	}
}

pub struct ForceFinalized(PeersClient);

impl JustificationImport<Block> for ForceFinalized {
	type Error = ConsensusError;

	fn import_justification(
		&self,
		hash: H256,
		_number: NumberFor<Block>,
		justification: Justification,
	) -> Result<(), Self::Error> {
		self.0.finalize_block(BlockId::Hash(hash), Some(justification), true)
			.map_err(|_| ConsensusErrorKind::InvalidJustification.into())
	}
}

pub struct JustificationTestNet(TestNet);

impl TestNetFactory for JustificationTestNet {
	type Specialization = DummySpecialization;
	type Verifier = PassThroughVerifier;
	type PeerData = ();

	fn from_config(config: &ProtocolConfig) -> Self {
		JustificationTestNet(TestNet::from_config(config))
	}

	fn make_verifier(&self, client: PeersClient, config: &ProtocolConfig)
		-> Arc<Self::Verifier>
	{
		self.0.make_verifier(client, config)
	}

	fn peer(&self, i: usize) -> &Peer<Self::PeerData, Self::Specialization> {
		self.0.peer(i)
	}

	fn peers(&self) -> &Vec<Arc<Peer<Self::PeerData, Self::Specialization>>> {
		self.0.peers()
	}

	fn mut_peers<F: FnOnce(&mut Vec<Arc<Peer<Self::PeerData, Self::Specialization>>>)>(&mut self, closure: F ) {
		self.0.mut_peers(closure)
	}

	fn started(&self) -> bool {
		self.0.started()
	}

	fn set_started(&mut self, new: bool) {
		self.0.set_started(new)
	}

	fn make_block_import(&self, client: PeersClient)
		-> (
			SharedBlockImport<Block>,
			Option<SharedJustificationImport<Block>>,
			Option<SharedFinalityProofImport<Block>>,
			Option<SharedFinalityProofRequestBuilder<Block>>,
			Self::PeerData,
		)
	{
		(client.as_block_import(), Some(Arc::new(ForceFinalized(client))), None, None, Default::default())
	}
}<|MERGE_RESOLUTION|>--- conflicted
+++ resolved
@@ -251,8 +251,7 @@
 		self.link.request_justification(hash, number);
 	}
 
-<<<<<<< HEAD
-	fn finality_proof_imported(&self, who: NodeIndex, hash: &Hash, number:NumberFor<Block>, success: bool) {
+	fn finality_proof_imported(&self, who: PeerId, hash: &Hash, number:NumberFor<Block>, success: bool) {
 		self.link.finality_proof_imported(who, hash, number, success);
 	}
 
@@ -264,10 +263,7 @@
 		self.link.set_finality_proof_request_builder(request_builder);
 	}
 
-	fn useless_peer(&self, who: NodeIndex, reason: &str) {
-=======
 	fn useless_peer(&self, who: PeerId, reason: &str) {
->>>>>>> 4344f7e7
 		self.link.useless_peer(who, reason);
 	}
 
@@ -283,14 +279,9 @@
 pub struct Peer<D, S: NetworkSpecialization<Block> + Clone> {
 	pub is_offline: Arc<AtomicBool>,
 	pub is_major_syncing: Arc<AtomicBool>,
-<<<<<<< HEAD
-	pub peers: Arc<RwLock<HashMap<NodeIndex, ConnectedPeer<Block>>>>,
-	client: PeersClient,
-=======
 	pub peers: Arc<RwLock<HashMap<PeerId, ConnectedPeer<Block>>>>,
 	pub peer_id: PeerId,
-	client: Arc<PeersClient>,
->>>>>>> 4344f7e7
+	client: PeersClient,
 	network_to_protocol_sender: Sender<FromNetworkMsg<Block>>,
 	pub protocol_sender: Sender<ProtocolMsg<Block, S>>,
 	network_link: TestLink<S>,
@@ -305,13 +296,8 @@
 	fn new(
 		is_offline: Arc<AtomicBool>,
 		is_major_syncing: Arc<AtomicBool>,
-<<<<<<< HEAD
-		peers: Arc<RwLock<HashMap<NodeIndex, ConnectedPeer<Block>>>>,
+		peers: Arc<RwLock<HashMap<PeerId, ConnectedPeer<Block>>>>,
 		client: PeersClient,
-=======
-		peers: Arc<RwLock<HashMap<PeerId, ConnectedPeer<Block>>>>,
-		client: Arc<PeersClient>,
->>>>>>> 4344f7e7
 		import_queue: Box<ImportQueue<Block>>,
 		network_to_protocol_sender: Sender<FromNetworkMsg<Block>>,
 		protocol_sender: Sender<ProtocolMsg<Block, S>>,
@@ -375,13 +361,8 @@
 	}
 
 	/// Called on connection to other indicated peer.
-<<<<<<< HEAD
-	pub fn on_connect(&self, other: NodeIndex) {
-		let _ = self.network_to_protocol_sender.send(FromNetworkMsg::PeerConnected(PeerId::random(), other, String::new()));
-=======
 	fn on_connect(&self, other: &Self) {
 		let _ = self.network_to_protocol_sender.send(FromNetworkMsg::PeerConnected(other.peer_id.clone(), String::new()));
->>>>>>> 4344f7e7
 	}
 
 	/// Called on disconnect from other indicated peer.
@@ -756,7 +737,7 @@
 		let is_offline = Arc::new(AtomicBool::new(true));
 		let is_major_syncing = Arc::new(AtomicBool::new(false));
 		let specialization = self::SpecializationFactory::create();
-		let peers: Arc<RwLock<HashMap<NodeIndex, ConnectedPeer<Block>>>> = Arc::new(Default::default());
+		let peers: Arc<RwLock<HashMap<PeerId, ConnectedPeer<Block>>>> = Arc::new(Default::default());
 
 		let (protocol_sender, network_to_protocol_sender) = Protocol::new(
 			status_sinks,
@@ -829,8 +810,7 @@
 						}
 						peers[recipient].receive_message(peer, packet)
 					}
-					Some(NetworkMsg::ReportPeer(who, reason)) => {
-						trace!("Disconnecting test peer {} from {}: {}", who, peer, reason);
+					Some(NetworkMsg::ReportPeer(who, _)) => {
 						to_disconnect.insert(who);
 					}
 				}
